--- conflicted
+++ resolved
@@ -13,21 +13,6 @@
 if __name__ == "__main__":
     import argparse
     parser = argparse.ArgumentParser(description="Run an openmm simulation with salt exchange moves on a box of water.")
-<<<<<<< HEAD
-    parser.add_argument('-o','--out',type=str,help="the filename of the PDB where configurations will be deposited",default="output")
-    parser.add_argument('-d','--data',type=str,help="the filename of the text file where the simulation data will be stored",default="data.txt")
-    parser.add_argument('-u','--deltachem',type=float,help="the applied chemical potential in thermal units, default=700",default=700.0)
-    parser.add_argument('-c','--cycles',type=int,help="the number of cycles between MD and MCMC salt-water swaps, default=100",default=200)
-    parser.add_argument('-s','--steps',type=int,help="the number of MD steps per cycle, default=25000",default=2000)
-    parser.add_argument('-a','--attempts',type=int,help="the number of salt-water swap moves attempted, default=100",default=10)
-    parser.add_argument('-e','--equilibration',type=int,help="the number of equilibration steps, default=1000",default=1000)
-    parser.add_argument('--saltmax',type=int,help="the maximum number of salt pairs that will be inserted, default=None",default=None)
-    parser.add_argument('--npert',type=int,help="the number of _ncmc perturbation kernels, default=1000",default=1000)
-    parser.add_argument('--nprop',type=int,help="the number of propagation kernels per perturbation, default=1",default=1)
-    parser.add_argument('--timestep',type=float,help='the _ncmc propagator timstep in femtoseconds, default=1.0',default=1.0)
-    parser.add_argument('--propagator',type=str,help="the type integrator used for propagation in _ncmc, default=GHMC",default='GHMC')
-    parser.add_argument('--platform', type=str, choices = ['CPU','CUDA','OpenCL'],help="the platform where the simulation will be run, default=CPU",default='CPU')
-=======
     parser.add_argument('-o','--out', type=str,
                         help="the naming scheme for the output structure files" ,default="output")
     parser.add_argument('-d','--data', type=str,
@@ -54,7 +39,6 @@
                         help="the type integrator used for propagation in _ncmc, default=GHMC",default='GHMC')
     parser.add_argument('--platform', type=str, choices=['CPU','CUDA','OpenCL'],
                         help="the platform where the simulation will be run, default=CPU", default='CPU')
->>>>>>> 33b35221
     args = parser.parse_args()
 
 
@@ -96,15 +80,8 @@
     pdbfile.close()
 
     # Create a DCD file
-<<<<<<< HEAD
-    dcdfile = open(args.out + '.dcd', 'wb')
-    dcd = app.DCDFile(file=dcdfile, topology=wbox.topology, dt=2)
-=======
-    positions = sampler.context.getState(getPositions=True, enforcePeriodicBox=True).getPositions(asNumpy=True)
     dcdfile = open(args.out + '.dcd', 'wb')
     dcd = app.DCDFile(file=dcdfile, topology=wbox.topology, dt=args.timestep)
-    dcd.writeModel(positions=positions)
->>>>>>> 33b35221
 
     iterations = args.cycles          # Number of rounds of MD and constant salt moves
     # Running simulation
