--- conflicted
+++ resolved
@@ -232,10 +232,6 @@
         self.work_rm = []
         self.work_add_per_step = []
         self.work_rm_per_step = []
-<<<<<<< HEAD
-
-=======
->>>>>>> cae2cc75
         self.naccepted_ghmc = []
         # For counting the number of NaNs I get in NCMC. These are automatically rejected.
         self.nan = 0
@@ -485,14 +481,7 @@
         # Perform perturbation to remove or add salt with NCMC and calculate energies
         if self.nprop > 0:
             try:
-<<<<<<< HEAD
                 work, cumulative_work = self.NCMC(context,self.npert,self.nprop,mode,change_indices,propagator=self.propagator)
-=======
-                if self.propagator != 'GHMC_save_work_per_step':
-                    work = self.NCMC(context,self.npert,self.nprop,mode,change_indices,propagator=self.propagator)
-                else:
-                    work, work_per_step = self.NCMC(context,self.npert,self.nprop,mode,change_indices,propagator=self.propagator)
->>>>>>> cae2cc75
             except Exception as detail:
                 work = 1000000000000.0               # If the simulation explodes during NCMC, reject with high work
                 if detail[0]=='Particle coordinate is nan':
@@ -524,7 +513,6 @@
 
         # Cost = F_final - F_initial, where F_initial is the free energy to have the current number of salt molecules.
         log_accept += -cost - work
- 
         # The acceptance test must include the probability of uniformally selecting which salt pair or water to exchange
         (nwats,ncation,nanion) = self.getIdentityCounts()
         if mode == 'add salt' :
@@ -586,15 +574,10 @@
             The cumulative protocol work for each NCMC step
 
         """
-<<<<<<< HEAD
-
         if self.cm_remover is not None:
             self.cm_remover.setFrequency(0)
 
         cumulative_work = np.zeros(npert + 1)
-=======
-        work_per_step = np.zeros(npert + 1)
->>>>>>> cae2cc75
         self.integrator.setCurrentIntegrator(1)
         #TODO: remove velocity Verlet integrator
         if propagator == 'velocityVerlet':
@@ -675,18 +658,12 @@
         else:
             raise Exception('Propagator "{0}" not recognized'.format(propagator))
         self.integrator.setCurrentIntegrator(0)
-<<<<<<< HEAD
 
         if self.cm_remover is not None:
             self.cm_remover.setFrequency(self.cm_remover_freq)
 
-        return work, cumulative_work[stage]
-=======
-        if propagator != 'GHMC_save_work_per_step':
-            return work
-        else:
-            return work, work_per_step
->>>>>>> cae2cc75
+        return work, cumulative_work
+
 
     def setIdentity(self,mode,exchange_indices):
         """
