# openmm-saltswap
Code to fluctuate the number of anion-cation (salt) pairs in an explicit water simulation given a salt concentration of a bath.

## Manifest

`saltswap/`

```
    saltswap.py		- Python module for implementing salt-water exchanges in explicit water simulations
```

`examples/`

```
    run_saltswap.py	- Command line tool for running salt-swap simulations given an input PDB
    waterbox.pdb	- PDB file of a box of tip3p water
```

`roughcode/`

```
    Directory were new code is tested
```

<<<<<<< HEAD
`Analysis/Performance/`

```
    Directory that contains a set of tests and analyses for erratic performance on GPUs. 
    Tests revealed code is fine. Further tests required in future.
```
=======
>>>>>>> 969dabef
## Authors

    * Gregory A. Ross<|MERGE_RESOLUTION|>--- conflicted
+++ resolved
@@ -22,15 +22,12 @@
     Directory were new code is tested
 ```
 
-<<<<<<< HEAD
 `Analysis/Performance/`
 
 ```
     Directory that contains a set of tests and analyses for erratic performance on GPUs. 
     Tests revealed code is fine. Further tests required in future.
 ```
-=======
->>>>>>> 969dabef
 ## Authors
 
     * Gregory A. Ross